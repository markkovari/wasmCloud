#[macro_use]
extern crate wascc_codec as codec;

#[macro_use]
extern crate log;

use codec::capabilities::{CapabilityProvider, Dispatcher, NullDispatcher};
use codec::core::OP_BIND_ACTOR;
use codec::deserialize;
use codec::{blobstore::*, serialize};
use rusoto_s3::S3Client;
use std::error::Error;
use std::{
    collections::HashMap,
    sync::{Arc, RwLock},
};
use wascc_codec::core::CapabilityConfiguration;

mod s3;

#[cfg(not(feature = "static_plugin"))]
capability_provider!(S3Provider, S3Provider::new);

const CAPABILITY_ID: &str = "wascc:blobstore";
const SYSTEM_ACTOR: &str = "system";

#[derive(Debug, PartialEq)]
struct FileUpload {
    container: String,
    id: String,
    total_bytes: u64,
    expected_chunks: u64,
    chunks: Vec<FileChunk>,
}

impl FileUpload {
    pub fn is_complete(&self) -> bool {
        self.chunks.len() == self.expected_chunks as usize
    }
}

/// AWS S3 implementation of the `wascc:blobstore` specification
pub struct S3Provider {
    dispatcher: Arc<RwLock<Box<dyn Dispatcher>>>,
    clients: RwLock<HashMap<String, Arc<S3Client>>>,
    uploads: RwLock<HashMap<String, FileUpload>>,
}

impl Default for S3Provider {
    fn default() -> Self {
        match env_logger::try_init() {
            Ok(_) => {}
            Err(_) => {}
        }        

        S3Provider {
            dispatcher: Arc::new(RwLock::new(Box::new(NullDispatcher::new()))),
            clients: RwLock::new(HashMap::new()),
            uploads: RwLock::new(HashMap::new()),
        }
    }
}

impl S3Provider {
    /// Creates a new S3 provider
    pub fn new() -> Self {
        Self::default()
    }

    fn configure(&self, config: CapabilityConfiguration) -> Result<Vec<u8>, Box<dyn Error>> {
        self.clients.write().unwrap().insert(
            config.module.clone(),
            Arc::new(s3::client_for_config(&config)?),
        );

        Ok(vec![])
    }

    fn create_container(
        &self,
        actor: &str,
        container: Container,
    ) -> Result<Vec<u8>, Box<dyn Error>> {
        let mut rt = tokio::runtime::Runtime::new().unwrap();
        rt.block_on(s3::create_bucket(
            &self.clients.read().unwrap()[actor],
            &container.id,
        ))?;

        Ok(vec![])
    }

    fn remove_container(
        &self,
        actor: &str,
        container: Container,
    ) -> Result<Vec<u8>, Box<dyn Error>> {
        let mut rt = tokio::runtime::Runtime::new().unwrap();
        rt.block_on(s3::remove_bucket(
            &self.clients.read().unwrap()[actor],
            &container.id,
        ))?;

        Ok(vec![])
    }

    fn upload_chunk(&self, actor: &str, chunk: FileChunk) -> Result<Vec<u8>, Box<dyn Error>> {
        let key = upload_key(&chunk.container, &chunk.id, &actor);
        self.uploads
            .write()
            .unwrap()
            .entry(key.clone())
            .and_modify(|u| {
                u.chunks.push(chunk);
            });
        let complete = self.uploads.read().unwrap()[&key].is_complete();
        if complete {
            let mut rt = tokio::runtime::Runtime::new().unwrap();
            rt.block_on(s3::complete_upload(
                &self.clients.read().unwrap()[actor],
                &self.uploads.read().unwrap()[&key],
            ))?;
            self.uploads.write().unwrap().remove(&key);
        }
        Ok(vec![])
    }

    fn start_upload(&self, actor: &str, chunk: FileChunk) -> Result<Vec<u8>, Box<dyn Error>> {
        let key = upload_key(&chunk.container, &chunk.id, &actor);

        let upload = FileUpload {
            chunks: vec![],
            container: chunk.container.to_string(),
            id: chunk.id.to_string(),
            total_bytes: chunk.total_bytes,
            expected_chunks: expected_chunks(chunk.total_bytes, chunk.chunk_size),
        };

        self.uploads.write().unwrap().insert(key, upload);

        Ok(vec![])
    }

    fn remove_object(&self, actor: &str, blob: Blob) -> Result<Vec<u8>, Box<dyn Error>> {
        let mut rt = tokio::runtime::Runtime::new().unwrap();
        rt.block_on(s3::remove_object(
            &self.clients.read().unwrap()[actor],
            &blob.container,
            &blob.id,
        ))?;

        Ok(vec![])
    }

    fn get_object_info(&self, actor: &str, blob: Blob) -> Result<Vec<u8>, Box<dyn Error>> {
        let mut rt = tokio::runtime::Runtime::new().unwrap();
        let info = rt.block_on(s3::head_object(
            &self.clients.read().unwrap()[actor],
            &blob.container,
            &blob.id,
        ));

        let blob = if let Ok(ob) = info {
            Blob {
                id: blob.id.to_string(),
                container: blob.container.to_string(),
                byte_size: ob.content_length.unwrap() as u64,
            }
        } else {
            Blob {
                id: "none".to_string(),
                container: "none".to_string(),
                byte_size: 0,
            }
        };

        Ok(serialize(&blob)?)
    }

    fn list_objects(&self, actor: &str, container: Container) -> Result<Vec<u8>, Box<dyn Error>> {
        let mut rt = tokio::runtime::Runtime::new().unwrap();
        let objects = rt.block_on(s3::list_objects(
            &self.clients.read().unwrap()[actor],
            &container.id,
        ))?;
        let blobs = if let Some(v) = objects {
            v.iter()
                .map(|ob| Blob {
                    id: ob.key.clone().unwrap(),
                    container: container.id.to_string(),
                    byte_size: ob.size.unwrap() as u64,
                })
                .collect()
        } else {
            vec![]
        };
        let bloblist = BlobList { blobs };
        Ok(serialize(&bloblist)?)
    }

    fn start_download(
        &self,
        actor: &str,
        request: StreamRequest,
    ) -> Result<Vec<u8>, Box<dyn Error>> {
        let actor = actor.to_string();

        let d = self.dispatcher.clone();
        let c = self.clients.read().unwrap()[&actor].clone();
        let container = request.container.to_string();
        let chunk_size = request.chunk_size;
        let id = request.id.to_string();

        let byte_size = {
            let mut rt = tokio::runtime::Runtime::new().unwrap();            
            let info = rt.block_on(s3::head_object(&c, &container, &id)).unwrap();
            drop(rt);
            info.content_length.unwrap() as u64
        };

        std::thread::spawn(move || {
            let actor = actor.to_string();          

            let chunk_count = expected_chunks(byte_size, chunk_size);
            let mut rt = tokio::runtime::Runtime::new().unwrap();
            rt.block_on(async {
                for idx in 0..chunk_count {                    
    
                    dispatch_chunk(
                        idx,
                        d.clone(),
                        c.clone(),
                        container.to_string(),
                        id.to_string(),
                        chunk_size,
                        byte_size,
                        actor.clone(),
                    ).await;                
                }
            });
                        
        });

        Ok(vec![])
    }
}

async fn dispatch_chunk(
    idx: u64,
    dispatcher: Arc<RwLock<Box<dyn Dispatcher>>>,
    client: Arc<S3Client>,
    container: String,
    id: String,
    chunk_size: u64,
    byte_size: u64,
    actor: String,
) {    
    // range header spec: https://www.w3.org/Protocols/rfc2616/rfc2616-sec14.html#sec14.35
    // tl;dr - ranges are _inclusive_, but start at 0.
    // idx 0, start 0, end chunk_size-1
    let start = idx * chunk_size;
    let mut end = start + chunk_size - 1;
    if end > byte_size {
        end = byte_size-1;
    }

    let bytes = s3::get_blob_range(&client, &container, &id, start, end).await.unwrap();
                    
    let fc = FileChunk {
        sequence_no: idx + 1,
        container,
        id,
        chunk_size,
        total_bytes: byte_size,
        chunk_bytes: bytes,
    };
    match dispatcher.read().unwrap().dispatch(
        &actor, OP_RECEIVE_CHUNK,
        &serialize(&fc).unwrap(),
    ) {
        Ok(_) => {}
        Err(_) => error!("Failed to dispatch block to actor {}", actor),
    }
}

impl CapabilityProvider for S3Provider {
    fn capability_id(&self) -> &'static str {
        CAPABILITY_ID
    }

    // Invoked by the runtime host to give this provider plugin the ability to communicate
    // with actors
    fn configure_dispatch(&self, dispatcher: Box<dyn Dispatcher>) -> Result<(), Box<dyn Error>> {
        trace!("Dispatcher received.");
        let mut lock = self.dispatcher.write().unwrap();
        *lock = dispatcher;

        Ok(())
    }

    fn name(&self) -> &'static str {
        "S3 Blob Store"
    }

    // Invoked by host runtime to allow an actor to make use of the capability
    // All providers MUST handle the "configure" message, even if no work will be done
    fn handle_call(&self, actor: &str, op: &str, msg: &[u8]) -> Result<Vec<u8>, Box<dyn Error>> {
        trace!("Received host call from {}, operation - {}", actor, op);

        match op {
<<<<<<< HEAD
            OP_BIND_ACTOR if actor == "system" => self.configure(deserialize(msg)?),
=======
            OP_BIND_ACTOR if actor == SYSTEM_ACTOR => self.configure(deserialize(msg)?),
>>>>>>> 9ad8b2ca
            OP_CREATE_CONTAINER => self.create_container(actor, deserialize(msg)?),
            OP_REMOVE_CONTAINER => self.remove_container(actor, deserialize(msg)?),
            OP_REMOVE_OBJECT => self.remove_object(actor, deserialize(msg)?),
            OP_LIST_OBJECTS => self.list_objects(actor, deserialize(msg)?),
            OP_UPLOAD_CHUNK => self.upload_chunk(actor, deserialize(msg)?),
            OP_START_DOWNLOAD => self.start_download(actor, deserialize(msg)?),
            OP_START_UPLOAD => self.start_upload(actor, deserialize(msg)?),
            OP_GET_OBJECT_INFO => self.get_object_info(actor, deserialize(msg)?),

            _ => Err("bad dispatch".into()),
        }
    }
}

fn expected_chunks(total_bytes: u64, chunk_size: u64) -> u64 {
    let mut chunks = total_bytes / chunk_size;
    if total_bytes % chunk_size != 0 {
        chunks = chunks + 1
    }
    chunks
}

fn upload_key(container: &str, blob_id: &str, actor: &str) -> String {
    format!("{}-{}-{}", actor, container, blob_id)
}

#[cfg(test)]
mod test {
    use super::*;
    use crossbeam_utils::sync::WaitGroup;
    use std::collections::HashMap;

    // ***! These tests MUST be run in the presence of a minio server
    // The easiest option is just to run the default minio docker image as a 
    // service

    #[test]
    fn test_create_and_remove_bucket() {
        let provider = S3Provider::new();
        provider.configure(gen_config("testar")).unwrap();
        let container = Container {
            id: "addremovebucket".to_string(),
        };
        let res = provider.handle_call(
            "testar",
            OP_CREATE_CONTAINER,
            &serialize(&container).unwrap(),
        );
        assert!(res.is_ok());
        let res2 = provider.handle_call(
            "testar",
            OP_REMOVE_CONTAINER,
            &serialize(container).unwrap(),
        );
        assert!(res2.is_ok());
    }

    #[test]
    fn test_upload_and_download() {
        let provider = S3Provider::new();
        provider.configure(gen_config("testupanddown")).unwrap();
        let wg = WaitGroup::new();
        let dispatcher = Box::new(TestDispatcher::new(wg.clone(), expected_chunks(10427, 100)));
        provider.configure_dispatch(dispatcher).unwrap();

        let container = Container {
            id: "updownbucket".to_string(),
        };
        let _res = provider.handle_call(
            "testupanddown",
            OP_CREATE_CONTAINER,
            &serialize(&container).unwrap(),
        );

        let mut data: Vec<u8> = Vec::new();
        for _ in 0..10427 {
            data.push(42);
        }

        let chunk_list: Vec<FileChunk> = data
            .chunks(100)
            .enumerate()
            .map(|(idx, v)| FileChunk {
                chunk_bytes: v.to_vec(),
                chunk_size: 100,
                container: "updownbucket".to_string(),
                id: "updowntestfile".to_string(),
                total_bytes: data.len() as u64,
                sequence_no: idx as u64 + 1,
            })
            .collect();

        let first_chunk = FileChunk {
            chunk_bytes: vec![],
            chunk_size: 100,
            container: "updownbucket".to_string(),
            id: "updowntestfile".to_string(),
            total_bytes: data.len() as u64,
            sequence_no: 0,
        };

        let _ = provider
            .handle_call(
                "testupanddown",
                OP_START_UPLOAD,
                &serialize(&first_chunk).unwrap(),
            )
            .unwrap();

        for chunk in chunk_list {
            let _ = provider
                .handle_call("testupanddown", OP_UPLOAD_CHUNK, &serialize(chunk).unwrap())
                .unwrap();
        }
        let req = StreamRequest {
            chunk_size: 100,
            container: "updownbucket".to_string(),
            id: "updowntestfile".to_string(),
        };
        let _ = provider
            .handle_call(
                "testupanddown",
                OP_START_DOWNLOAD,
                &serialize(&req).unwrap(),
            )
            .unwrap();

        wg.wait();
        assert!(true);
    }

    #[test]
    fn test_upload() {
        let provider = S3Provider::new();
        provider.configure(gen_config("testupload")).unwrap();

        let container = Container {
            id: "uploadbucket".to_string(),
        };
        let _res = provider.handle_call(
            "testupload",
            OP_CREATE_CONTAINER,
            &serialize(&container).unwrap(),
        );

        let mut data: Vec<u8> = Vec::new();
        for _ in 0..10427 {
            data.push(42);
        }

        let chunk_list: Vec<FileChunk> = data
            .chunks(100)
            .enumerate()
            .map(|(idx, v)| FileChunk {
                chunk_bytes: v.to_vec(),
                chunk_size: 100,
                container: "uploadbucket".to_string(),
                id: "testfile".to_string(),
                total_bytes: data.len() as u64,
                sequence_no: idx as u64 + 1,
            })
            .collect();

        let first_chunk = FileChunk {
            chunk_bytes: vec![],
            chunk_size: 100,
            container: "uploadbucket".to_string(),
            id: "testfile".to_string(),
            total_bytes: data.len() as u64,
            sequence_no: 0,
        };

        let _ = provider.handle_call(
            "testupload",
            OP_START_UPLOAD,
            &serialize(&first_chunk).unwrap(),
        );

        for chunk in chunk_list {
            let _ = provider.handle_call("testupload", OP_UPLOAD_CHUNK, &serialize(chunk).unwrap());
        }

        let list = provider
            .handle_call(
                "testupload",
                OP_LIST_OBJECTS,
                &serialize(&container).unwrap(),
            )
            .unwrap();
        let object_list: BlobList = deserialize(&list).unwrap();
        assert_eq!(1, object_list.blobs.len());
        assert_eq!("testfile", object_list.blobs[0].id);

        let blob = Blob {
            container: "uploadbucket".to_string(),
            id: "testfile".to_string(),
            byte_size: 0,
        };

        let info = provider
            .handle_call("testupload", OP_GET_OBJECT_INFO, &serialize(&blob).unwrap())
            .unwrap();
        let objinfo: Blob = deserialize(&info).unwrap();
        assert_eq!(10427, objinfo.byte_size);
        let _ = provider
            .handle_call("testupload", OP_REMOVE_OBJECT, &serialize(&blob).unwrap())
            .unwrap();
        let _ = provider
            .handle_call(
                "testupload",
                OP_REMOVE_CONTAINER,
                &serialize(&container).unwrap(),
            )
            .unwrap();
    }

    fn gen_config(module: &str) -> CapabilityConfiguration {
        CapabilityConfiguration {
            module: module.to_string(),
            values: minio_config(),
        }
    }

    fn minio_config() -> HashMap<String, String> {
        let mut hm = HashMap::new();
        hm.insert("ENDPOINT".to_string(), "http://localhost:9000".to_string());
        hm.insert("REGION".to_string(), "us-east-1".to_string());
        hm.insert("AWS_ACCESS_KEY".to_string(), "minioadmin".to_string());
        hm.insert(
            "AWS_SECRET_ACCESS_KEY".to_string(),
            "minioadmin".to_string(),
        );

        hm
    }

    struct TestDispatcher {
        chunks: RwLock<Vec<FileChunk>>,
        wg: RwLock<Option<WaitGroup>>,
        expected_chunks: u64,
    }

    impl TestDispatcher {
        fn new(wg: WaitGroup, expected_chunks: u64) -> TestDispatcher {
            TestDispatcher {
                chunks: RwLock::new(vec![]),
                wg: RwLock::new(Some(wg)),
                expected_chunks,
            }
        }
    }

    impl Dispatcher for TestDispatcher {
        fn dispatch(&self, _actor: &str, _op: &str, msg: &[u8]) -> Result<Vec<u8>, Box<dyn Error>> {            
            let fc: FileChunk = deserialize(msg)?;
            self.chunks.write().unwrap().push(fc);
            if self.chunks.read().unwrap().len() == self.expected_chunks as usize {
                *self.wg.write().unwrap() = None;
            }
            Ok(vec![])
        }
    }
}<|MERGE_RESOLUTION|>--- conflicted
+++ resolved
@@ -308,11 +308,7 @@
         trace!("Received host call from {}, operation - {}", actor, op);
 
         match op {
-<<<<<<< HEAD
-            OP_BIND_ACTOR if actor == "system" => self.configure(deserialize(msg)?),
-=======
             OP_BIND_ACTOR if actor == SYSTEM_ACTOR => self.configure(deserialize(msg)?),
->>>>>>> 9ad8b2ca
             OP_CREATE_CONTAINER => self.create_container(actor, deserialize(msg)?),
             OP_REMOVE_CONTAINER => self.remove_container(actor, deserialize(msg)?),
             OP_REMOVE_OBJECT => self.remove_object(actor, deserialize(msg)?),
